import argparse
import logging
import multiprocessing
import os
from pathlib import Path

import torch

from core.configs.values import OSSConfigKeys as OSK

logger = logging.getLogger(__name__)


class Arguments:
    def __init__(self):
        self.parser = argparse.ArgumentParser(description="Process some integers.")

    def add_common_arguments(self):
        self.parser.add_argument('--device', type=str, default='cuda',
                                 help='Device to run the model on (e.g., cpu, cuda)')
        self.parser.add_argument('--seed', type=int, default=42, help='Random seed for reproducibility')
        self.parser.add_argument('--log_level', type=str, default='info',
                                 help='Logging level (e.g., debug, info, warning, error)')

    def add_data_arguments(self):
<<<<<<< HEAD
        self.parser.add_argument('--dataset_name', type=str, default='pathmnist', help='Input file path')
        self.parser.add_argument('--dataset_names', type=str, default='pathminst',
                                 help='Comma-separated list of dataset names to use, e.g., "pathmnist, chestmnist"')
        self.parser.add_argument('--dataset_weights', type=str, default=None,
                                 help='Comma-separated sampling weights for datasets (e.g., "1.0,0.5")')
        self.parser.add_argument('--image_size', type=int, default=28,
                                 help='The size of the crop to take from the original images')
=======
        self.parser.add_argument('--dataset_names', type=str, default='pathminst', help='Comma-separated list of dataset names to use, e.g., "pathmnist, chestmnist"')
        self.parser.add_argument('--dataset_weights', type=str, default=None, help='Comma-separated sampling weights for datasets (e.g., "1.0,0.5")')
        self.parser.add_argument('--image_size', type=int, default=28, help='The size of the crop to take from the original images')
>>>>>>> 7cf91874
        self.parser.add_argument('--as_rgb', action='store_true', help='Load images as RGB instead of grayscale')
        self.parser.add_argument('--output', type=str, help='Output file path (directory) for saving results')
        self.parser.add_argument('--verbose', action='store_true', help='Enable verbose output')
        self.parser.add_argument('--batch_size', type=int, default=32, help='Batch size for training')
        self.parser.add_argument('--pin_memory', action='store_true', help='Pin memory for DataLoader to speed up data transfer to GPU')
        self.parser.add_argument('--prefetch_factor', type=int, default=2, help='Number of batches to prefetch in DataLoader')

    def add_model_arguments(self):
        self.parser.add_argument('--model', type=str, default='vae', help='Model type')
        self.parser.add_argument('--checkpoint_path', type=str, default=None,
                                 help='Path to the model checkpoint for loading')
        self.parser.add_argument('--save_model', action='store_true', help='Save the model after training')
        self.parser.add_argument('--latent_dim', type=int, default=128, help='Dimensionality of the latent space')
        self.parser.add_argument('--condition_dim', type=int, default=64,
                                 help='Dimensionality of the embedding layer for conditional VAE')
        self.parser.add_argument('--beta', type=float, default=1.0,
                                 help='Beta parameter for beta-VAE, control the portion of KL divergence in the loss function')

    def add_training_arguments(self):
        self.parser.add_argument('--epochs', type=int, default=10, help='Number of training epochs')
        self.parser.add_argument('--learning_rate', type=float, default=0.0001, help='Learning rate for training')
        self.parser.add_argument('--weight_decay', type=float, default=1e-4, help='Weight decay for optimizer')
        self.parser.add_argument('--num_workers', type=int, default=12, help='Number of workers for data loading')
        self.parser.add_argument('--optimizer', type=str, default='Adam', help='Optimizer to use (e.g., adam, sgd)')
        self.parser.add_argument('--force_continue', action='store_true',
                                 help='Force continue training even with compatibility warnings')

    def add_evaluation_arguments(self):
        self.parser.add_argument('--eval_metric', type=str, default='accuracy', help='Metric for evaluation')
        self.parser.add_argument('--eval_interval', type=int, default=1, help='Interval for evaluation during training')

    def add_logging_arguments(self):
        self.parser.add_argument('--disable_mlflow', action='store_true', help='Disable MLflow logging')
        self.parser.add_argument('--mlflow_experiment', type=str, default='vae_mnist',
                                 help='MLflow experiment name')
        self.parser.add_argument('--mlflow_run_name', type=str, default='vae_mnist_run_v1',
                                 help='MLflow run name for tracking experiments')

    def add_oss_arguments(self):
        self.parser.add_argument('--oss_endpoint_url', type=str, default=None, help='Endpoint URL for the OSS service')
        self.parser.add_argument('--oss_access_key', type=str, default=None, help='Access key for the OSS service')
        self.parser.add_argument('--oss_secret_key', type=str, default=None, help='Secret key for the OSS service')
        self.parser.add_argument('--oss_bucket_name', type=str, default=None, help='Bucket name for the OSS service')
        self.parser.add_argument('--oss_region_name', type=str, default='auto',
                                 help='Region name for the OSS service (default: auto)')
        self.parser.add_argument('--oss_zip_format', type=str, default='gz', choices=['gz', 'zip'],
                                 help='Compression format for the checkpoint (default: gz)')

    def add_extra_arguments(self):
        self.parser.add_argument('--smoke_test', action='store_true',
                                 help='Run a smoke test with minimal data (10 images for train, 2 for val and 1 for test), epochs (1) and batch size (2)')
        self.parser.add_argument('--create_visual_report', action='store_true',
                                 help='Create several certain figures for the project report')
        self.parser.add_argument('--enable_upload_model', action='store_true',
                                 help='Enable uploading the model to the cloud storage after training')
        self.parser.add_argument('--oss_type', type=str, default='r2', choices=['r2'],
                                 help='Type of OSS service to use (e.g., Cloudflare R2, AWS S3)')

    def add_all_arguments(self):
        """
        Add all arguments to the parser.
        """
        self.add_common_arguments()
        self.add_data_arguments()
        self.add_model_arguments()
        self.add_training_arguments()
        self.add_evaluation_arguments()
        self.add_logging_arguments()
        self.add_extra_arguments()

        # if enable upload model is true, add OSS arguments
        if self.parser.get_default('enable_upload_model'):
            self.add_oss_arguments()

    def parse(self):
        return self.parser.parse_args()


def print_and_save_arguments(args, save_dir="outputs"):
    """
    Print the command line arguments.
    """
    message = "\n"
    # get the default value from the parser
    tmp_args = Arguments()
    tmp_args.add_all_arguments()

    for k, v in sorted(vars(args).items()):
        default_value = tmp_args.parser.get_default(k)
        comment = f"\t(default: {default_value})" if v != default_value else ""
        message += f"{k:>30}: {str(v):<40}{comment}\n"

    if save_dir:
        save_path = Path(save_dir) / "args.json"
        save_path.parent.mkdir(parents=True, exist_ok=True)
        with open(save_path, 'w') as f:
            import json
            json.dump(vars(args), f, indent=4)

    logger.info(message)


def deprecated_warning(args):
    """
    Print a warning message for deprecated arguments.
    """
    deprecated_args = {
        'dataset_name': 'dataset_names',
    }

    for old_arg, new_arg in deprecated_args.items():
        if hasattr(args, old_arg):
            logger.warning(f"Argument '{old_arg}' is deprecated. Use '{new_arg}' instead.")


def load_oss_config_from_env(args):
    """
    Load OSS configuration from environment variables.
    """
    import dotenv

    dotenv.load_dotenv()

    args.oss_endpoint_url = os.getenv(OSK.ENDPOINT.value)
    args.oss_access_key = os.getenv(OSK.ACCESS_KEY.value)
    args.oss_secret_key = os.getenv(OSK.SECRET_KEY.value)
    args.oss_bucket_name = os.getenv(OSK.BUCKET_NAME.value)
    args.oss_region_name = os.getenv(OSK.REGION_NAME.value, 'auto')


def post_process_args(args):
    """
    Post-process command line arguments.
    """
    args.device = args.device.lower()
    if not torch.cuda.is_available():
        args.device = 'cpu'

    available_worker = multiprocessing.cpu_count() // 2
    args.num_workers = min(args.num_workers, available_worker)

    deprecated_warning(args)

    # parse dataset names
    if isinstance(args.dataset_names, str):
        args.dataset_names = [name.strip() for name in args.dataset_names.split(',')]

    # parse dataset weights
    if args.dataset_weights is not None:
        args.dataset_weights = [float(weight.strip()) for weight in args.dataset_weights.split(',')]
    else:
        args.dataset_weights = [1.0] * len(args.dataset_names)

    if args.enable_upload_model:
        # Load OSS configuration from environment variables
        load_oss_config_from_env(args)

    return args


def get_default_arg_values():
    """
    Get default argument values.
    """
    args = Arguments()
    default_args = args.parser.parse_args([])
    return vars(default_args)


def get_arguments():
    """
    Get command line arguments.
    """
    args = Arguments()
    args.add_all_arguments()

    args = args.parse()
    args = post_process_args(args)
    return args<|MERGE_RESOLUTION|>--- conflicted
+++ resolved
@@ -23,7 +23,6 @@
                                  help='Logging level (e.g., debug, info, warning, error)')
 
     def add_data_arguments(self):
-<<<<<<< HEAD
         self.parser.add_argument('--dataset_name', type=str, default='pathmnist', help='Input file path')
         self.parser.add_argument('--dataset_names', type=str, default='pathminst',
                                  help='Comma-separated list of dataset names to use, e.g., "pathmnist, chestmnist"')
@@ -31,11 +30,6 @@
                                  help='Comma-separated sampling weights for datasets (e.g., "1.0,0.5")')
         self.parser.add_argument('--image_size', type=int, default=28,
                                  help='The size of the crop to take from the original images')
-=======
-        self.parser.add_argument('--dataset_names', type=str, default='pathminst', help='Comma-separated list of dataset names to use, e.g., "pathmnist, chestmnist"')
-        self.parser.add_argument('--dataset_weights', type=str, default=None, help='Comma-separated sampling weights for datasets (e.g., "1.0,0.5")')
-        self.parser.add_argument('--image_size', type=int, default=28, help='The size of the crop to take from the original images')
->>>>>>> 7cf91874
         self.parser.add_argument('--as_rgb', action='store_true', help='Load images as RGB instead of grayscale')
         self.parser.add_argument('--output', type=str, help='Output file path (directory) for saving results')
         self.parser.add_argument('--verbose', action='store_true', help='Enable verbose output')
