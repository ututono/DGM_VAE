--- conflicted
+++ resolved
@@ -1,10 +1,6 @@
-<<<<<<< HEAD
+from dataclasses import dataclass, asdict
 import shutil
 import tempfile
-=======
-import logging
->>>>>>> 9f2993de
-from dataclasses import dataclass, asdict
 from os import PathLike
 from pathlib import Path
 
@@ -14,7 +10,6 @@
 from torch.utils.data import DataLoader
 
 from core.configs.values import VAEModelType, DatasetLabelType, DatasetLabelInfoNames
-from core.models import get_model
 from core.optimizer import Optimizer
 from core.loss_function import LossFunction
 from core.utils.metrics import Metrics
@@ -55,7 +50,6 @@
 TYPE_NAME = DatasetLabelInfoNames.TYPE.value
 N_CLASS_NAME = DatasetLabelInfoNames.N_CLASSES.value
 
-logger = logging.getLogger(__name__)
 
 class VariationalAutoEncoder(AbstractAgent):
     def __init__(self, model, device):
@@ -559,75 +553,4 @@
     @property
     def use_hybrid_conditioning(self) -> bool:
         """Check if the model uses hybrid conditioning."""
-        return self._model.use_hybrid_conditioning if hasattr(self._model, 'use_hybrid_conditioning') else False
-
-
-def init_and_load_model(img_shape, latent_dim, checkpoint_path=None, device="cpu", args=None,
-                        conditioning_info:dict = None):
-
-    network = init_model_backbone(args, conditioning_info, img_shape, latent_dim)
-
-    total_params = sum(p.numel() for p in network.parameters() if p.requires_grad)
-    logger.info(f"Initialized model: {network.__class__.__name__} with {total_params} trainable parameters")
-
-    agent = VariationalAutoEncoder(model=network, device=device)
-
-    if checkpoint_path:
-        checkpoint_path = Path(checkpoint_path)
-        if checkpoint_path.exists():
-            logger.info(f"Loading checkpoint from {args.checkpoint_path}")
-            try:
-                records_manager = agent.load_checkpoint(
-                    checkpoint_path=args.checkpoint_path,
-                    current_args=args,
-                    force_continue=getattr(args, 'force_continue', False)
-                )
-
-                # Get info about previous training
-                if records_manager.records:
-                    latest_record = records_manager.get_latest_record()
-                    logger.info(f"Loaded model from training session {latest_record.train_count}")
-                    logger.info(f"Previous training timestamp: {latest_record.timestamp}")
-
-                    if latest_record.metrics:
-                        last_metrics = latest_record.metrics[-1]
-                        logger.info(f"Previous best val loss: {last_metrics.get('best_val_loss', 'N/A')}")
-
-            except ValueError as e:
-                logger.error(f"Failed to load checkpoint: {e}")
-                return
-            except Exception as e:
-                logger.error(f"Error loading checkpoint: {e}")
-                return
-
-            print(f"Model parameters loaded from {checkpoint_path}")
-        else:
-            print(f"Checkpoint path {checkpoint_path} does not exist. Starting with a new model.")
-
-    return agent
-
-
-def init_model_backbone(args, conditioning_info, img_shape, latent_dim):
-    ModelClass = get_model(args.model)
-
-    model_kwargs = {
-        'img_shape': img_shape,
-        'latent_dim': latent_dim,
-        'model_type': args.model,
-    }
-
-    # Add hybrid conditioning parameters
-    if args.model == VAEModelType.CVAE and conditioning_info:
-        model_kwargs.update({
-            'num_datasets': conditioning_info['num_datasets'],
-            'label_type_info': conditioning_info['label_type_info'],
-            'dataset_embed_dim': 16,
-            'class_embed_dim': 16,
-            'use_hybrid_conditioning': True,
-            'condition_dim': args.condition_dim,
-        })
-
-        # Fallback for traditional conditioning
-        total_classes = sum(info['n_classes'] for info in conditioning_info['datasets_info'].values())
-        model_kwargs['num_classes'] = total_classes
-    return ModelClass(**model_kwargs)+        return self._model.use_hybrid_conditioning if hasattr(self._model, 'use_hybrid_conditioning') else False